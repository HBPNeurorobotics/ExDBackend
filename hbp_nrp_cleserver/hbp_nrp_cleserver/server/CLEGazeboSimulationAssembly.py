# ---LICENSE-BEGIN - DO NOT CHANGE OR MOVE THIS HEADER
# This file is part of the Neurorobotics Platform software
# Copyright (C) 2014,2015,2016,2017 Human Brain Project
# https://www.humanbrainproject.eu
#
# The Human Brain Project is a European Commission funded project
# in the frame of the Horizon2020 FET Flagship plan.
# http://ec.europa.eu/programmes/horizon2020/en/h2020-section/fet-flagships
#
# This program is free software; you can redistribute it and/or
# modify it under the terms of the GNU General Public License
# as published by the Free Software Foundation; either version 2
# of the License, or (at your option) any later version.
#
# This program is distributed in the hope that it will be useful,
# but WITHOUT ANY WARRANTY; without even the implied warranty of
# MERCHANTABILITY or FITNESS FOR A PARTICULAR PURPOSE.  See the
# GNU General Public License for more details.
#
# You should have received a copy of the GNU General Public License
# along with this program; if not, write to the Free Software
# Foundation, Inc., 51 Franklin Street, Fifth Floor, Boston, MA  02110-1301, USA.
# ---LICENSE-END
"""
This module contains the abstract base class of a simulation assembly using the CLE and Gazebo
"""

import logging
import os
import sys
import subprocess

from RestrictedPython import compile_restricted
from hbp_nrp_backend import NRPServicesGeneralException
from hbp_nrp_backend.storage_client_api.StorageClient import StorageClient, Model
from hbp_nrp_commons.sim_config.SimConfig import ResourceType
from hbp_nrp_commons.workspace.SimUtil import SimUtil
from hbp_nrp_cleserver.server.GazeboSimulationAssembly import GazeboSimulationAssembly
from hbp_nrp_cle.externalsim.ExternalModuleManager import ExternalModuleManager
from hbp_nrp_commons.ZipUtil import ZipUtil
from hbp_nrp_backend import get_date_and_time_string

# These imports start NEST.
from hbp_nrp_cleserver.server.ROSCLEServer import ROSCLEServer
from hbp_nrp_cle.cle.ClosedLoopEngine import DeterministicClosedLoopEngine, ClosedLoopEngine
import hbp_nrp_cle.tf_framework as tfm
import hbp_nrp_cle.brainsim.config as brainconfig
from cle_ros_msgs import srv
from hbp_nrp_cle.cle.DeterministicClosedLoopEngineProfiler import \
    DeterministicClosedLoopEngineProfiler

logger = logging.getLogger(__name__)


class CLEGazeboSimulationAssembly(GazeboSimulationAssembly):
    """
    This class assembles the simulation using the CLE
    """

    def __init__(self, sim_config):
        """
        Creates a new simulation assembly to simulate an experiment using the CLE and Gazebo
        :param sim_config: config of the simulation to be managed
        """
        super(CLEGazeboSimulationAssembly, self).__init__(sim_config)
        self.cle_server = None
        self.simAssetsDir = os.path.join(sim_config.sim_dir, 'assets')
        self._simResourcesDir = os.path.join(sim_config.sim_dir, 'resources')
        self._simProfilerDir = ''
        self._sim_profiler_mode = sim_config.profiler

        self._storageClient = StorageClient()
        self._storageClient.set_sim_dir(sim_config.sim_dir)

    @property
    def storage_client(self):
        """
        Gets the storage client handler
        """
        return self._storageClient

    def _initialize(self, except_hook):
        """
        Internally initialize the simulation
        :param environment: The environment that should be simulated
        :param except_hook: A method that should be called when there is a critical error
        """
        # pylint: disable=too-many-locals

        # create the CLE server and lifecycle first to report any failures properly
        # initialize the cle server and services
        logger.info("Creating CLE Server")
        self.cle_server = ROSCLEServer(self.sim_config.sim_id,
                                       self.sim_config.timeout,
                                       self.sim_config.timeout_type,
                                       self.gzserver,
                                       self.ros_notificator)

        self.cle_server.setup_handlers(self)
        # Put the resources folder into the sys path for import
        try:
            SimUtil.makedirs(self._simResourcesDir)
            with open(os.path.join(self._simResourcesDir, '__init__.py'), 'w+'):
                pass  # make sure the __init__.py exists
        except IOError as err:
            logger.info("Failed to setup resource directory due to {err}".format(err=err))
        sys.path.insert(0, self._simResourcesDir)

        # start Gazebo simulator and bridge
        self._start_gazebo(extra_models=self.simAssetsDir + ':' + self.sim_dir)

        # load user textures in Gazebo
        self._load_textures()

        # load environment and robot models
        models, lights = self._load_environment(self.sim_config.world_model.resource_path.abs_path)

        # find robot
        self.robotManager.set_robot_dict(self.sim_config.robot_models)
        self._load_robot()

        robot_poses = {}
        for rid, robot in self.robotManager.get_robot_dict().iteritems():
            robot_poses[rid] = robot.pose

        # load robot adapters
        robotcomm, robotcontrol = self._create_robot_adapters()

        # load the brain
        braincontrol, braincomm, brainfile, brainconf = self._load_brain()

        # load external modules
        external_module_manager = ExternalModuleManager()

        # initialize the cle server and services
        logger.info("Preparing CLE Server")
        self.cle_server.cle = self.__load_cle(robotcontrol, robotcomm, braincontrol, braincomm,
                                              brainfile, brainconf, external_module_manager,
                                              robot_poses, models, lights)
        self.cle_server.prepare_simulation(except_hook)

        # load transfer functions
        self.__load_tfs()

        # Wait for the backend rendering environment to load (for any sensors/cameras)
        self._notify("Waiting for Gazebo simulated sensors to be ready")
        self.robotManager.scene_handler().wait_for_backend_rendering()
        # Spawns a new thread for the csv logger
        # pylint: disable=protected-access
        self.cle_server._csv_logger.initialize()

    def _prepare_simconfig_robots(self):
        """
        Reads robot list from bibi and poses from exc and populates robot manager
        :return: -
        """
        # pylint: disable=too-many-branches
        if not self.sim_config.robot_models:
            return

        for robot in self.sim_config.robot_models.values():
            if robot.isCustom:
                # pylint: disable=protected-access
                status, ret = self.cle_server._robotHandler.prepare_custom_robot(robot.model)
                if not status:
                    raise Exception("Could not prepare custom robot {err}".format(err=ret))
                sdf_abs_path = ret

            else:
                sdf_abs_path = SimUtil.find_file_in_paths(
                    os.path.join(robot.id, os.path.basename(robot.SDFFileAbsPath)),
                    self.sim_config.model_paths)

                # Perhaps it's a previously coned experiment? Try with modelTag.value() BUT
                # only look into the simulation_directory, as DELETE robot REST call, if called,
                # would delete this file. Only for the exps without robotid folder in the storage
                # TODO: backward compatibility code. Remove when we decide not to support anymore
                if not sdf_abs_path:
                    sdf_abs_path = SimUtil.find_file_in_paths(robot.SDFFileAbsPath, [self.sim_dir])

            # still couldn't find the SDF, abort!
            if not sdf_abs_path:
                raise Exception("Could not find robot file: {0}".format(robot.SDFFileAbsPath))

            robot.SDFFileAbsPath = sdf_abs_path

            # Find robot specific roslaunch file in the directory where the SDF resides
            # Take the first one (by name) if multiple available
            rosLaunchRelPath = next((f for f in os.listdir(os.path.dirname(robot.SDFFileAbsPath))
                                     if f.endswith('.launch')), None)
            robot.rosLaunchAbsPath = (None if rosLaunchRelPath is None
                                      else os.path.join(os.path.dirname(robot.SDFFileAbsPath),
                                                        rosLaunchRelPath))

    def _load_environment(self, world_file_abs_path):
        """
        Loads the environment and robot in Gazebo

        :param world_file_abs_path Path to the world sdf
        """
        self._notify("Loading experiment environment")
        return self.robotManager.scene_handler().parse_gazebo_world_file(world_file_abs_path)

    def _load_textures(self):
        """
        Loads custom textures in Gazebo
        """
        self._notify("Loading textures")

        try:
            textures = self.storage_client.get_textures(
                self.sim_config.experiment_id, self.sim_config.token)
        except:  # pylint: disable=bare-except
            logger.info("Non-existent textures or folder!")
            return  # ignore missing textures or texture folder

        try:
            if textures:
                self.robotManager.scene_handler().load_textures(textures)
        except:  # pylint: disable=bare-except
            logger.info("Timeout while trying to load textures.")

    # pylint: disable-msg=too-many-branches
    def _load_robot(self):
        """
        Loads robots defined in the bibi and initializes any external controller
        """
        # Set retina config for the robotManager
        if self.sim_config.retina_config:
            self._notify("Configuring Retina Camera Plugin")
            self.robotManager.retina_config = self.sim_config.retina_config

        self._notify("Loading robots")
        self._prepare_simconfig_robots()
        for robot in self.robotManager.get_robot_dict().values():
            self.robotManager.initialize(robot)

        # load external robot controller
        if self.sim_config.ext_robot_controller is not None:
            robot_controller_filepath = SimUtil.find_file_in_paths(
                self.sim_config.ext_robot_controller, self.sim_config.model_paths)
            if not os.path.isfile(robot_controller_filepath) and self.sim_dir is not None:
                robot_controller_filepath = os.path.join(self.sim_dir,
                                                         self.sim_config.ext_robot_controller)
            if os.path.isfile(robot_controller_filepath):
                self._notify("Loading external robot controllers")  # +1
                res = subprocess.call([robot_controller_filepath, 'start'])
                if res > 0:
                    logger.error("The external robot controller could not be loaded")
                    self.shutdown()
                    return

    def _create_robot_adapters(self):  # pragma: no cover
        """
        Creates the adapter components for the robot side

        :return: A tuple of the communication and control adapter for the robot side
        """
        raise NotImplementedError("This method must be overridden in an implementation")

    def _load_brain(self):
        """
        Loads the neural simulator, interfaces, and configuration
        """

        # Create interfaces to brain
        self._notify("Loading neural simulator")
        brainconfig.rng_seed = self.rng_seed
        braincomm, braincontrol = self._create_brain_adapters()

        self._notify("Loading brain and population configuration")
        if not self.sim_config.brain_model:
            return braincontrol, braincomm, None, None

        if self.sim_config.brain_model.is_custom:
            self._extract_brain_zip()

        brain_abs_path = self.sim_config.brain_model.resource_path.abs_path
        brain_rel_path = self.sim_config.brain_model.resource_path.rel_path
        if not os.path.exists(brain_abs_path):
            logger.info(
                "Cannot find specified brain file {file} in {dir}. Searching in default "
                "directories {default}".format(file=brain_rel_path, dir=self.sim_dir,
                                               default=str(self.sim_config.model_paths)))
            brain_abs_path = SimUtil.find_file_in_paths(brain_rel_path, self.sim_config.model_paths)

            if brain_abs_path:
                self.sim_config.brain_model.resource_path.abs_path = brain_abs_path
            else:
                raise NRPServicesGeneralException(
                    "Could not find brain file: {}".format(brain_rel_path))

        neurons_config = self.sim_config.get_populations_dict()

        return braincontrol, braincomm, brain_abs_path, neurons_config

    def _extract_brain_zip(self):
        """
        Checks for validity, and extracts a zipped brain. First we
        make sure that the zip referenced in the bibi exists in the
        list of user brains, then we unzip it on the fly in the temporary
        simulation directory. After the extraction we also make sure to copy
        the .py from the experiment folder cause the user may have modified it
        """
        # pylint: disable=too-many-locals
        brain = Model(
            self.sim_config.brain_model.model,
            ResourceType.BRAIN)

        storage_brain_zip_data = self._storageClient.get_model(
            self.sim_config.token,
            self.sim_config.ctx_id, brain)

        if storage_brain_zip_data:
            # Get the data
            # Write the zip in sim dir
            zip_model_path = self._storageClient.get_model_path(
                self.sim_config.token,
                self.sim_config.ctx_id,
                brain)

            brain_abs_zip_path = os.path.join(self.sim_dir, zip_model_path)

            if not os.path.exists(os.path.dirname(brain_abs_zip_path)):
                os.makedirs(os.path.dirname(brain_abs_zip_path))

            with open(brain_abs_zip_path, 'w') as brain_zip:
                brain_zip.write(storage_brain_zip_data)
            # Extract and flatten
            # FixME: not sure exactly why flattening is required
            ZipUtil.extractall(zip_abs_path=self.sim_config.brain_model.zip_path.abs_path,
                               extract_to=self.sim_dir, overwrite=False, flatten=True)

            # copy back the .py from the experiment folder, cause we don't want the one
            # in the zip, cause the user might have made manual changes
            # TODO: verify if this still required and why only one file is copied
            brain_name = os.path.basename(self.sim_config.brain_model.resource_path.rel_path)
            self._storageClient.clone_file(
                brain_name, self.sim_config.token, self.sim_config.experiment_id)

        # if the zip is not there, prompt the user to check his uploaded models
        else:
            raise NRPServicesGeneralException(
                "Could not find selected brain model {name} in the list of uploaded models. "
                "Please make sure that it has been uploaded correctly".format(
                    name=self.sim_config.brain_model.model),
                "Zipped model retrieval failed")

    def _create_brain_adapters(self):  # pragma: no cover
        """
        Creates the adapter components for the neural simulator

        :return: A tuple of the communication and control adapter for the neural simulator
        """
        raise NotImplementedError("This method must be overridden in an implementation")

    # pylint: disable=too-many-arguments
    def __load_cle(self, roscontrol, roscomm, braincontrol, braincomm,
                   brain_file_path, neurons_config, external_module_manager,
                   robot_poses, models, lights):
        """
        Load the ClosedLoopEngine and initializes all interfaces

        :param roscontrol Robot Control Adapter to use
        :param roscomm Robot Communication Adapter to use
        :param braincontrol Brain Control Adapter to use
        :param braincomm Brain Communication Adapter to use
        :param brain_file_path Accessible path to brain file
        :param neurons_config Neuron configuration specified in the BIBI
        :param external_module_manager External IBA Module Manager
        :param robot_post Initial robot pose
        :param models Initial models loaded into the environment
        :param lights Initial lights loaded into the environment
        """

        # Needed in order to cleanup global static variables
        self._notify("Connecting brain simulator to robot")
        tfm.start_new_tf_manager()

        # Create transfer functions manager
        tfmanager = tfm.config.active_node

        # set adapters
        tfmanager.robot_adapter = roscomm
        tfmanager.brain_adapter = braincomm

        # integration timestep between simulators, convert from ms to s (default to CLE value)
        timestep = (ClosedLoopEngine.DEFAULT_TIMESTEP
                    if self.sim_config.timestep is None else self.sim_config.timestep)

        roscontrol.set_robots(self.robotManager.get_robot_dict())

        # initialize CLE
        self._notify("Initializing CLE")

<<<<<<< HEAD
        cle = DeterministicClosedLoopEngine(roscontrol, roscomm, braincontrol,
                                            braincomm, tfmanager,
                                            external_module_manager, timestep)
=======
        if self._sim_profiler_mode == srv.CreateNewSimulationRequest.PROFILER_CLE_STEP or \
                self._sim_profiler_mode == srv.CreateNewSimulationRequest.PROFILER_CPROFILE:
            # creates a folder in sim_dir to store profiler data and passes it to the CLE
            self._simProfilerDir = '_'.join(['profiler_data', get_date_and_time_string()])
            profile_tmp_dir = str(os.path.join(self.sim_dir, self._simProfilerDir))
            SimUtil.makedirs(profile_tmp_dir)

            cle = DeterministicClosedLoopEngineProfiler(roscontrol, roscomm,
                                                        braincontrol, braincomm, tfmanager,
                                                        timestep, self._sim_profiler_mode,
                                                        profile_tmp_dir)
        else:
            cle = DeterministicClosedLoopEngine(roscontrol, roscomm,
                                                braincontrol, braincomm,
                                                tfmanager, timestep)
>>>>>>> e37c18eb

        if brain_file_path:
            cle.initialize(brain_file_path, **neurons_config)
        else:
            cle.initialize()

        # Set initial pose
        cle.initial_robot_poses = robot_poses
        # Set initial models and lights
        cle.initial_models = models
        cle.initial_lights = lights

        return cle

    def __load_tfs(self):
        """
        Loads and connects all transfer functions
        """
        self._notify("Loading transfer functions")

        for tf in self.sim_config.transfer_functions:
            self._notify("Loading transfer function: {}".format(tf.name))
            #tf.code = correct_indentation(tf.code, 0)
            tf.code = tf.code.strip() + "\n"
            logger.debug("TF: " + tf.name + "\n" + tf.code + '\n')

            try:
                new_code = compile_restricted(tf.code, '<string>', 'exec')
            # pylint: disable=broad-except
            except Exception as e:
                logger.error("Error while compiling the transfer function {name} in restricted "
                             "mode with error {err}".format(name=tf.name, err=str(e)))
                tfm.set_flawed_transfer_function(tf.code, tf.name, e)
                continue

            try:
                tfm.set_transfer_function(tf.code, new_code, tf.name, tf.active, tf.priority)
            except tfm.TFLoadingException as loading_e:
                logger.error(loading_e)
                tfm.set_flawed_transfer_function(tf.code, tf.name, loading_e)

    def _handle_gazebo_shutdown(self):
        """
        Handles the case that Gazebo was shut down

        :param close_error: Any exception happened while closing Gazebo
        """
        super(CLEGazeboSimulationAssembly, self)._handle_gazebo_shutdown()
        if self.cle_server is not None and self.cle_server.lifecycle is not None:
            # Set the simulation to halted
            self.cle_server.lifecycle.failed()
            # If not already stopped, free simulation resources
            self.cle_server.lifecycle.stopped()

    def run(self):
        """
        Runs the simulation
        """
        self.cle_server.run()

    def _shutdown(self, notifications):
        """
        Shutdown the CLE and any hooks before shutting down Gazebo

        :param notifications: A flag indicating whether notifications should be attempted to send
        """
        try:
            if notifications:
                self.ros_notificator.update_task(
                    "Shutting down Closed Loop Engine", update_progress=True, block_ui=False)

            self.robotManager.shutdown()
            self.cle_server.shutdown()

            # copy cProfile stats to Storage
            if self._simProfilerDir:
                profile_tmp_dir = str(os.path.join(self.sim_dir, self._simProfilerDir))
                folder_uuid = self.storage_client.create_folder(self.sim_config.token,
                                                                self.sim_config.experiment_id,
                                                                self._simProfilerDir)['uuid']

                for f_name in os.listdir(profile_tmp_dir):
                    f_path = str(os.path.join(profile_tmp_dir, f_name))
                    with open(f_path, 'rb') as f:
                        self.storage_client.create_or_update(
                            self.sim_config.token, folder_uuid, f_name,
                            f.read(), 'application/octet-stream')

        # pylint: disable=broad-except
        except Exception, e:
            logger.error("The cle server could not be shut down")
            logger.exception(e)

        finally:
            # Restore sys path. Make sure that all instances are removed (if present)
            sys.path[:] = (path for path in sys.path if path is not self._simResourcesDir)<|MERGE_RESOLUTION|>--- conflicted
+++ resolved
@@ -393,11 +393,6 @@
         # initialize CLE
         self._notify("Initializing CLE")
 
-<<<<<<< HEAD
-        cle = DeterministicClosedLoopEngine(roscontrol, roscomm, braincontrol,
-                                            braincomm, tfmanager,
-                                            external_module_manager, timestep)
-=======
         if self._sim_profiler_mode == srv.CreateNewSimulationRequest.PROFILER_CLE_STEP or \
                 self._sim_profiler_mode == srv.CreateNewSimulationRequest.PROFILER_CPROFILE:
             # creates a folder in sim_dir to store profiler data and passes it to the CLE
@@ -407,13 +402,14 @@
 
             cle = DeterministicClosedLoopEngineProfiler(roscontrol, roscomm,
                                                         braincontrol, braincomm, tfmanager,
-                                                        timestep, self._sim_profiler_mode,
+                                                        external_module_manager, timestep,
+                                                        self._sim_profiler_mode,
                                                         profile_tmp_dir)
         else:
             cle = DeterministicClosedLoopEngine(roscontrol, roscomm,
                                                 braincontrol, braincomm,
-                                                tfmanager, timestep)
->>>>>>> e37c18eb
+                                                tfmanager, external_module_manager,
+                                                timestep)
 
         if brain_file_path:
             cle.initialize(brain_file_path, **neurons_config)
